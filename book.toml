[book]
authors = ["Trail of Bits"]
language = "en"
multilingual = false
src = "."
title = "Building Secure Contracts"
<<<<<<< HEAD
description = "This repository, brought to you by Trail of Bits, outlines our guidelines and best practices to write secure smart contracts."
=======
description = "Follow our guidelines and best practices to write secure smart contracts."
logo = "static/TOB_Black.svg"
>>>>>>> f7235e4a

[output.html]
git-repository-url = "https://github.com/crytic/building-secure-contracts"
edit-url-template = "https://github.com/crytic/building-secure-contracts/edit/master/{path}"
cname = "crytic.github.io/building-secure-contracts"
no-section-label = true
additional-css = ["static/custom.css"]

[output.html.fold]
enable = true
level = 1<|MERGE_RESOLUTION|>--- conflicted
+++ resolved
@@ -4,12 +4,8 @@
 multilingual = false
 src = "."
 title = "Building Secure Contracts"
-<<<<<<< HEAD
 description = "This repository, brought to you by Trail of Bits, outlines our guidelines and best practices to write secure smart contracts."
-=======
-description = "Follow our guidelines and best practices to write secure smart contracts."
 logo = "static/TOB_Black.svg"
->>>>>>> f7235e4a
 
 [output.html]
 git-repository-url = "https://github.com/crytic/building-secure-contracts"
