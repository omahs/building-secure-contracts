# Echidna Tutorial

The aim of this tutorial is to show how to use Echidna to automatically test smart contracts.

The first part introduces how to write a property for Echidna.
The second part is a set of exercises to solve.

**Table of contents:**

- [Installation](#installation)
- [Introduction to fuzzing](./fuzzing-introduction.md): Brief introduction to fuzzing
- [How to test a property](./how-to-test-a-property.md): How to test a property with Echidna
<<<<<<< HEAD
- [How to test assertions](./assertion-checking.md): How to test Solidity's `assert` with Echidna
=======
- [How to collect a corpus](./collecting-a-corpus.md): How to use Echidna to collect a corpus of transactions
>>>>>>> 8541f8ba
- [Exercise 1](./Exercise-1.md): Testing token's balance
- [Exercise 2](./Exercise-2.md): Testing access control
- [Exercise 3](./Exercise-3.md): Testing with custom initialization

Join the team on Slack at: https://empireslacking.herokuapp.com/ #ethereum

## Installation

Echidna can be installed through docker or using the pre-compiled binary.

### Echidna through docker

```bash
docker pull trailofbits/eth-security-toolbox
docker run -it -v "$PWD":/home/training trailofbits/eth-security-toolbox
```

*The last command runs eth-security-toolbox in a docker that has access to your current directory. You can change the files from your host, and run the tools on the files from the docker*

Inside docker, run :

```bash
solc-select 0.5.11
cd /home/training
```

### Binary

[https://github.com/crytic/echidna/releases/tag/1.2.0.0](https://github.com/crytic/echidna/releases/tag/1.2.0.0)

solc 0.5.11 is recommended for the exercises.<|MERGE_RESOLUTION|>--- conflicted
+++ resolved
@@ -10,11 +10,8 @@
 - [Installation](#installation)
 - [Introduction to fuzzing](./fuzzing-introduction.md): Brief introduction to fuzzing
 - [How to test a property](./how-to-test-a-property.md): How to test a property with Echidna
-<<<<<<< HEAD
 - [How to test assertions](./assertion-checking.md): How to test Solidity's `assert` with Echidna
-=======
 - [How to collect a corpus](./collecting-a-corpus.md): How to use Echidna to collect a corpus of transactions
->>>>>>> 8541f8ba
 - [Exercise 1](./Exercise-1.md): Testing token's balance
 - [Exercise 2](./Exercise-2.md): Testing access control
 - [Exercise 3](./Exercise-3.md): Testing with custom initialization
