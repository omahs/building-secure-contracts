#!/usr/bin/env bash


install_echidna(){
    pip install crytic-compile
    wget https://github.com/crytic/echidna/releases/download/v1.4.0.0/echidna-test-1.4.0.0-Ubuntu-18.04.tar.gz
    tar -xvf echidna-test-1.4.0.0-Ubuntu-18.04.tar.gz
    sudo mv echidna-test /usr/bin/
}

test_example(){
    cd example

    echidna-test testtoken.sol --contract TestToken > results.txt
    if [ $? -ne 1 ]
    then
        echo "testtoken.sol failed"
        exit -1
    fi

    grep "echidna_balance_under_1000: failed!" results.txt
    if [ $? -ne 0 ]
    then
        echo "Bug not found"
        echo "testtoken.sol failed"
        exit -1
    fi

    echo "testtoken.sol passed"
    
<<<<<<< HEAD
    echidna-test gas.sol --config gas.yaml > results.txt
    if [ $? -ne 0 ]
    then
        echo "gas.sol failed"
        exit -1
    fi

    grep "f(42,123," results.txt
    if [ $? -ne 0 ]
    then
        echo "Maximum gas estimation not found"
        echo "gas.sol failed"
        exit -1
    fi

    echo "gas.sol passed"
    
=======
    echidna-test assert.sol --config assert.yaml > results.txt
    
    if [ $? -ne 1 ]
    then
        echo "assert.sol failed"
        exit -1
    fi

    grep "assertion in inc: failed!" results.txt
    if [ $? -ne 0 ]
    then
        echo "Bug not found"
        echo "assert.sol failed"
        exit -1
    fi

    echo "assert.sol passed"

>>>>>>> 7047517b
    cd ..
}

test_exercise(){
    cd "exercises/exercise$1"

    echidna-test solution.sol --contract TestToken > results.txt 
    if [ $? -ne 1 ]
    then
        echo "Bug not found"
        echo "exercise $1 failed"
        exit -1
    fi

    grep "$2" results.txt
    if [ $? -ne 0 ]
    then
        echo "Bug not found"
        echo "exercise $1 failed"
        exit -1
    fi

    echo "exercise $1 passed"
    cd ../..
}

cd program-analysis/echidna
install_echidna

test_example

test_exercise 1 "echidna_test_balance: failed!"
test_exercise 2 "echidna_no_transfer: failed!"
test_exercise 3 "echidna_test_balance: failed!"



echo "Echidna tests passed"<|MERGE_RESOLUTION|>--- conflicted
+++ resolved
@@ -28,7 +28,6 @@
 
     echo "testtoken.sol passed"
     
-<<<<<<< HEAD
     echidna-test gas.sol --config gas.yaml > results.txt
     if [ $? -ne 0 ]
     then
@@ -46,7 +45,6 @@
 
     echo "gas.sol passed"
     
-=======
     echidna-test assert.sol --config assert.yaml > results.txt
     
     if [ $? -ne 1 ]
@@ -65,7 +63,6 @@
 
     echo "assert.sol passed"
 
->>>>>>> 7047517b
     cd ..
 }
 
